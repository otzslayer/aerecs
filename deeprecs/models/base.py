from abc import ABCMeta, abstractmethod

from torch import nn


class BaseRecommender(nn.Module):
    r"""추천 모델을 위한 베이스 클래스입니다.
    모든 모델은 이 클래스의 서브클래스여야 합니다.

    이 베이스 클래스를 상속받는 모든 클래스는 다음 메서드를 포함하고 있습니다.

    `forward`
        : Forward propagation을 하는 메서드
    `fit`
        : 모델을 데이터에 적합시키는 메서드로 `_train_one_epoch`을 반복하게 됩니다.
    `predict`
        : 추천 결과를 생성하는 메서드
    `_train_one_epoch`
        : 1 epoch을 학습하는 메서드
    """
    __metaclass__ = ABCMeta

    @abstractmethod
    def __init__(self, *args, **kwargs):
        super().__init__()

    @abstractmethod
    def forward(self, *args, **kwargs):
<<<<<<< HEAD

=======
>>>>>>> 7392ec54
        r"""Forward propagation을 수행합니다."""

    @abstractmethod
    def fit(self):
        r"""모델을 데이터에 적합시키는 메서드로 `_train_one_epoch`을 반복합니다."""

    @abstractmethod
    def predict(self):
        r"""추천 결과를 생성합니다."""

    @abstractmethod
    def _train_one_epoch(self):
        r"""데이터에 대해 1 epoch을 학습합니다."""<|MERGE_RESOLUTION|>--- conflicted
+++ resolved
@@ -26,10 +26,6 @@
 
     @abstractmethod
     def forward(self, *args, **kwargs):
-<<<<<<< HEAD
-
-=======
->>>>>>> 7392ec54
         r"""Forward propagation을 수행합니다."""
 
     @abstractmethod
