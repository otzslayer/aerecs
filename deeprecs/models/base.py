--- conflicted
+++ resolved
@@ -21,19 +21,12 @@
     __metaclass__ = ABCMeta
 
     @abstractmethod
-<<<<<<< HEAD
     def __init__(self, *args, **kwargs):
         super().__init__()
 
     @abstractmethod
     def forward(self, *args, **kwargs):
-=======
-    def __init__(self):
-        super().__init__()
 
-    @abstractmethod
-    def forward(self):
->>>>>>> cb843506
         r"""Forward propagation을 수행합니다."""
 
     @abstractmethod
